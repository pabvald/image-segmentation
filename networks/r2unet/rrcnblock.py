#!/usr/bin/env python
# coding: utf-8


import os
import torch.nn as nn
import torch.nn.functional as F
import torch

<<<<<<< HEAD
class RConv(nn.Module):   
    """ Recurrent convolutional block. """
    
=======

class RConv(nn.Module):
>>>>>>> 9b14f5b6
    def __init__(self, in_channels, out_channels):
        
        """ Initialize an instance of RConv. 

            Parameters:
                in_channels: number of channels from the input
                out_channels: desired number of channels to output
        """
        super(RConv, self).__init__()
        
        self.conv1 = nn.Conv2d(in_channels, out_channels, 3, 1, padding = 1)
        self.conv2 = nn.Conv2d(out_channels, out_channels, 3, 1, padding = 1)
        
    def forward(self, x):
        
        x_f = self.conv1(x)        
        h1 = self.conv2(x_f)   
        h2 = self.conv2(h1) + x_f 
        h3 = self.conv2(h2) + x_f      
        
        return h3
    
class RRConv(nn.Module):
    """ Recurrent residual convolutional block. """
    
    def __init__(self, in_channels, out_channels):
        
         """ Initialize an instance of RConv. 

            Parameters:
                in_channels: number of channels from the input
                out_channels: desired number of channels to output
        """
        super(RRConv, self).__init__()
        
        self.conv1 = nn.Conv2d(in_channels, out_channels, 3, 1, padding = 1)
        self.rconv1 = RConv(in_channels, out_channels)
        self.rconv2 = RConv(out_channels, out_channels)
        self.bn1 = nn.BatchNorm2d(out_channels)
    
    def forward(self, x):   
        
        #Identity convolution to add later
        iden = self.conv1(x)
        
        x = F.relu(self.bn1(self.rconv1(x)))
        x = F.relu(self.bn1(self.rconv2(x)))
        
        #Original input is added
        x = x + iden
        x = F.relu(x)
        
        return x       <|MERGE_RESOLUTION|>--- conflicted
+++ resolved
@@ -1,20 +1,14 @@
 #!/usr/bin/env python
 # coding: utf-8
-
-
 import os
 import torch.nn as nn
 import torch.nn.functional as F
 import torch
 
-<<<<<<< HEAD
-class RConv(nn.Module):   
+
+class RConv(nn.Module):
     """ Recurrent convolutional block. """
     
-=======
-
-class RConv(nn.Module):
->>>>>>> 9b14f5b6
     def __init__(self, in_channels, out_channels):
         
         """ Initialize an instance of RConv. 
@@ -36,7 +30,7 @@
         h3 = self.conv2(h2) + x_f      
         
         return h3
-    
+
 class RRConv(nn.Module):
     """ Recurrent residual convolutional block. """
     
